--- conflicted
+++ resolved
@@ -2,19 +2,11 @@
   "name": "@comp47360_taxi/shared",
   "version": "1.0.0",
   "main": "src/index.ts",
-<<<<<<< HEAD
-  "devDependencies": {
-    "@testing-library/user-event": "^14.6.1"
-  },
-  "dependencies": {
-    "axios": "^1.9.0"
-=======
   "dependencies": {
     "dotenv": "^16.5.0",
     "nodemon": "^3.1.10"
   },
   "devDependencies": {
     "@types/dotenv": "^6.1.1"
->>>>>>> 93192638
   }
 }