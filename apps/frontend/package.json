{
  "name": "frontend",
  "version": "1.0.0",
  "private": true,
  "scripts": {
    "dev": "next dev",
    "build": "next build",
    "start": "next start",
    "lint": "next lint",
    "test": "jest"
  },
  "dependencies": {
    "@fortawesome/fontawesome-svg-core": "^6.7.2",
    "@fortawesome/free-solid-svg-icons": "^6.7.2",
    "@fortawesome/react-fontawesome": "^0.2.2",
    "axios": "^1.9.0",
    "clsx": "^2.1.1",
    "dotenv": "^16.5.0",
    "jest": "^29.7.0",
    "next": "15.3.2",
    "next-intl": "^4.1.0",
    "nodemon": "^3.1.10",
    "react": "^19.0.0",
    "react-dom": "^19.0.0",
    "ts-node": "^10.9.2"
  },
  "devDependencies": {
    "@babel/preset-env": "^7.27.2",
    "@babel/preset-react": "^7.27.1",
    "@babel/preset-typescript": "^7.27.1",
    "@eslint/eslintrc": "^3",
    "@swc/core": "^1.11.29",
    "@swc/jest": "^0.2.38",
    "@testing-library/jest-dom": "^6.6.3",
    "@testing-library/react": "^16.3.0",
<<<<<<< HEAD
    "@testing-library/user-event": "^14.6.1",
=======
    "@types/dotenv": "^6.1.1",
>>>>>>> 93192638
    "@types/node": "^20",
    "@types/react": "^19",
    "@types/react-dom": "^19",
    "eslint": "^9",
    "eslint-config-next": "15.3.2",
    "identity-obj-proxy": "^3.0.0",
    "jest-environment-jsdom": "^30.0.0-beta.3",
    "typescript": "^5.8.3"
  }
}<|MERGE_RESOLUTION|>--- conflicted
+++ resolved
@@ -33,11 +33,7 @@
     "@swc/jest": "^0.2.38",
     "@testing-library/jest-dom": "^6.6.3",
     "@testing-library/react": "^16.3.0",
-<<<<<<< HEAD
     "@testing-library/user-event": "^14.6.1",
-=======
-    "@types/dotenv": "^6.1.1",
->>>>>>> 93192638
     "@types/node": "^20",
     "@types/react": "^19",
     "@types/react-dom": "^19",
