{
  "map": {
    "startRide": "Start Ride",
    "endRide": "End Ride",
    "pauseShift": "Take a break",
    "endShift": "End Shift",
    "locationSearchPlaceholder": "Search Address..."
  },
  "signin": {
    "email": "Email",
    "password": "Password",
    "signIn": "Sign In",
    "signUp": "Sign Up",
    "forgotPassword": "Forgot Password?",
    "noAccount": "Don't have an account?",
    "passwordError": "Please input a valid password(At least 8 characters)",
    "emailError": "Please input a valid email address",
    "signinFailed": "Sign in failed"
  },
  "signup": {
    "signIn": "Sign In",
    "signUp": "Sign Up",
    "email": "Email",
    "username": "Username",
    "password": "Password",
    "confirmPassword": "Confirm Password",
    "passwordMatchError": "Passwords do not match",
    "passwordError": "Please input a valid password(At least 8 characters)",
    "emailError": "Please input a valid email address",
    "alreadyHaveAccount": "Already have an account?",
    "signUpError": "Sign up failed"
  },
<<<<<<< HEAD
  "account": {
    "account": "Account",
    "shiftSettings": "Shift Settings",
    "preferences": "Preferences",
    "statistics": "Statistics"
  },
  "preferences": {
    "preferences": "Preferences",
    "colorScheme": "Color Scheme",
    "language": "Language",
    "geolocation": "Geolocation",
    "breakWarnings": "Break Warnings",
    "light": "Light",
    "dark": "Dark",
    "system": "System"
  },
  "profile": {
  "profile": "Profile",
  "personalInformation": "Personal Information",
  "username": "Username",
  "email": "Email",
  "manageAccount": "Manage Account",
  "changePassword": "Change Password",
  "deleteAccount": "Delete Account",
  "signout": "Sign Out",
  "signOutWarning": "Are you sure you want to sign out?",
  "deleteAccountWarning": "Are you sure you want to delete your account?",
  "cancel": "Cancel",
  "confirm": "Confirm"
  },
  "changeUsername": {
    "changeUsername": "Change Username",
    "newUsername": "New Username",
    "newUsernamePlaceholder": "Enter your new username",
    "saveChanges": "Save Changes",
    "cancel": "Cancel"
  },
  "changeEmail": {
    "changeEmail": "Change Email",
    "newEmail": "New Email",
    "newEmailPlaceholder": "Enter your new email",
    "saveChanges": "Save Changes",
    "cancel": "Cancel"
  },
  "changePassword": {
    "changePassword": "Change Password",
    "newPassword": "New Password",
    "newPasswordPlaceholder": "Enter your new password",
    "saveChanges": "Save Changes",
    "cancel": "Cancel"
  },
  "shiftSettings": {
    "shiftSettings": "Shift Settings",
    "Monday": "Mon",
    "Tuesday": "Tue",
    "Wednesday": "Wed",
    "Thursday": "Thu",
    "Friday": "Fri",
    "Saturday": "Sat",
    "Sunday": "Sun"
  },
  "statistics": {
    "title": "Statistics",
    "worktimeTitle": "Average Worktime in Hours",
    "earningsTitle": "Average Earnings in €",
    "weekly": "Weekly",
    "monthly": "Monthly",
    "loadingWorktime": "Loading worktime data...",
    "errorWorktime": "Error loading worktime data",
    "loadingEarnings": "Loading earnings data...",
    "errorEarnings": "Error loading earnings data",
    "withPassenger": "with passenger",
    "empty": "empty"
=======
  "start-shift": {
    "startShift": "Start Shift"
  },
  "RideEvaluationModal": {
    "title": "Evaluate Ride",
    "text": "This ride is below average. It will be difficult to find a new passenger near the target location.",
    "confirmButton": "Start Ride",
    "cancelButton": "Cancel"
  },
  "RideSummaryModal": {
    "title": "End Ride",
    "confirmButton": "End Ride",
    "cancelButton": "Cancel"
  },
  "BreakReminderModal": {
    "title": "Take a break!",
    "text": "You’ve been driving for more than 3 hours without a break! We recommend that you take a short 15 minute break.",
    "confirmButton": "Take a break",
    "cancelButton": "Cancel"
  },
  "BreakModal": {
    "title": "Enjoy your break!",
    "endButton": "End break",
    "endEarlyButton": "End break early"
  },
  "ShiftEndModal": {
    "title": "Shift Over",
    "text": "Your shift is over.",
    "confirmButton": "End Shift",
    "cancelButton": "Cancel"
  },
  "NoRouteFoundModal": {
    "title": "No Route",
    "text": "No route was found to your specified destination.",
    "confirmButton": "Ok"
  },
  "UnknownLocationModal": {
    "title": "Unknown Destination",
    "text": "The location you specified could not be found. The route cannot be displayed.",
    "confirmButton": "Ok"
  },
  "RouteErrorModal": {
    "title": "Internal Error",
    "text": "An unknown error occurred. The route cannot be displayed.",
    "confirmButton": "Ok"
>>>>>>> 8085de8d
  }
}<|MERGE_RESOLUTION|>--- conflicted
+++ resolved
@@ -30,7 +30,52 @@
     "alreadyHaveAccount": "Already have an account?",
     "signUpError": "Sign up failed"
   },
-<<<<<<< HEAD
+  "start-shift": {
+    "startShift": "Start Shift"
+  },
+  "RideEvaluationModal": {
+    "title": "Evaluate Ride",
+    "text": "This ride is below average. It will be difficult to find a new passenger near the target location.",
+    "confirmButton": "Start Ride",
+    "cancelButton": "Cancel"
+  },
+  "RideSummaryModal": {
+    "title": "End Ride",
+    "confirmButton": "End Ride",
+    "cancelButton": "Cancel"
+  },
+  "BreakReminderModal": {
+    "title": "Take a break!",
+    "text": "You’ve been driving for more than 3 hours without a break! We recommend that you take a short 15 minute break.",
+    "confirmButton": "Take a break",
+    "cancelButton": "Cancel"
+  },
+  "BreakModal": {
+    "title": "Enjoy your break!",
+    "endButton": "End break",
+    "endEarlyButton": "End break early"
+  },
+  "ShiftEndModal": {
+    "title": "Shift Over",
+    "text": "Your shift is over.",
+    "confirmButton": "End Shift",
+    "cancelButton": "Cancel"
+  },
+  "NoRouteFoundModal": {
+    "title": "No Route",
+    "text": "No route was found to your specified destination.",
+    "confirmButton": "Ok"
+  },
+  "UnknownLocationModal": {
+    "title": "Unknown Destination",
+    "text": "The location you specified could not be found. The route cannot be displayed.",
+    "confirmButton": "Ok"
+  },
+  "RouteErrorModal": {
+    "title": "Internal Error",
+    "text": "An unknown error occurred. The route cannot be displayed.",
+    "confirmButton": "Ok"
+  },
   "account": {
     "account": "Account",
     "shiftSettings": "Shift Settings",
@@ -104,52 +149,5 @@
     "errorEarnings": "Error loading earnings data",
     "withPassenger": "with passenger",
     "empty": "empty"
-=======
-  "start-shift": {
-    "startShift": "Start Shift"
-  },
-  "RideEvaluationModal": {
-    "title": "Evaluate Ride",
-    "text": "This ride is below average. It will be difficult to find a new passenger near the target location.",
-    "confirmButton": "Start Ride",
-    "cancelButton": "Cancel"
-  },
-  "RideSummaryModal": {
-    "title": "End Ride",
-    "confirmButton": "End Ride",
-    "cancelButton": "Cancel"
-  },
-  "BreakReminderModal": {
-    "title": "Take a break!",
-    "text": "You’ve been driving for more than 3 hours without a break! We recommend that you take a short 15 minute break.",
-    "confirmButton": "Take a break",
-    "cancelButton": "Cancel"
-  },
-  "BreakModal": {
-    "title": "Enjoy your break!",
-    "endButton": "End break",
-    "endEarlyButton": "End break early"
-  },
-  "ShiftEndModal": {
-    "title": "Shift Over",
-    "text": "Your shift is over.",
-    "confirmButton": "End Shift",
-    "cancelButton": "Cancel"
-  },
-  "NoRouteFoundModal": {
-    "title": "No Route",
-    "text": "No route was found to your specified destination.",
-    "confirmButton": "Ok"
-  },
-  "UnknownLocationModal": {
-    "title": "Unknown Destination",
-    "text": "The location you specified could not be found. The route cannot be displayed.",
-    "confirmButton": "Ok"
-  },
-  "RouteErrorModal": {
-    "title": "Internal Error",
-    "text": "An unknown error occurred. The route cannot be displayed.",
-    "confirmButton": "Ok"
->>>>>>> 8085de8d
   }
 }