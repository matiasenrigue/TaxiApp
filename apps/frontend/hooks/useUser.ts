--- conflicted
+++ resolved
@@ -1,4 +1,4 @@
-import { SetStateAction, useEffect, useState } from "react";
+import { useState } from "react";
 import  api  from "../lib/axios";
 import { MessageType } from "../components/Message/Message";
 import { clearAllTokens } from "../lib/token";
@@ -9,19 +9,6 @@
     const { user, setUser, refreshUser } = useUserContext();
     const [error, setError] = useState(null);
 
-<<<<<<< HEAD
-=======
-    // get the user data
-    useEffect(() => {
-        api.get('/auth/user').then((res: { data: User }) => {
-            setUser(res.data);
-        }).catch((err: any) => {
-            console.error(err);
-            const errorMessage = err?.response?.data?.message || 'Failed to fetch user data';
-            setError({ ...err, message: errorMessage });
-        });
-    }, []);
->>>>>>> b30a89f1
 
     // sign out the user
     const signOut = async () => {
@@ -48,7 +35,7 @@
                 await refreshUser();
                 if (!user?.id) { throw new Error('User not found'); }
              }
-            const res = await api.delete(`/user/${user.id}`);
+            const res = await api.delete(`/auth/user/${user.id}`);
             setUser(null);
             return { type: 'success' as MessageType, message: res?.data?.message || 'User deleted successfully' };
         } catch (err: any) {
@@ -79,7 +66,7 @@
                 await refreshUser();
                 if (!user?.id) { throw new Error('User not found'); }
              }
-            const res = await api.put(`/user/${user.id}/username`, { username });
+            const res = await api.put(`/auth/user/${user.id}/username`, { username });
             return { type: 'success' as MessageType, message: res?.data?.message || 'User username updated successfully' };
         } catch (err: any) {
             const errorMessage = err?.response?.data?.error || 'Failed to update user username';
@@ -95,7 +82,7 @@
                 await refreshUser();
                 if (!user?.id) { throw new Error('User not found'); }
              }
-            const res = await api.put(`/user/${user.id}/password`, { password });
+            const res = await api.put(`/auth/user/${user.id}/password`, { password });
             return { type: 'success' as MessageType, message: res?.data?.message || 'User password updated successfully' };
         } catch (err: any) {
             const errorMessage = err?.response?.data?.error || 'Failed to update user password';
